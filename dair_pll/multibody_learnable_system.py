--- conflicted
+++ resolved
@@ -493,13 +493,8 @@
         v_plus = self.forward_dynamics(q, v, u)
         return v_plus, carry
 
-<<<<<<< HEAD
     def summary(self, statistics: Dict, videos: bool = False,
         new_geometry: bool = False) -> SystemSummary:
-=======
-    def summary(self, statistics: Dict, new_geometry: bool = False
-    ) -> SystemSummary:
->>>>>>> 6a916e58
         """Generates summary statistics for multibody system.
 
         The scalars returned are simply the scalar description of the
@@ -517,7 +512,6 @@
         """
         scalars, meshes = self.multibody_terms.scalars_and_meshes()
 
-<<<<<<< HEAD
         if videos:
             videos = {}
             for traj_num in [0]:
@@ -538,24 +532,5 @@
                         (video, framerate)
         else:
             videos = None
-=======
-        videos = {}
-        for traj_num in [0]:
-            for set_name in ['train', 'valid']:
-                target_key = f'{set_name}_{LEARNED_SYSTEM_NAME}' + \
-                             f'_{TARGET_NAME}'
-                prediction_key = f'{set_name}_{LEARNED_SYSTEM_NAME}' + \
-                                 f'_{PREDICTION_NAME}'
-                if not target_key in statistics:
-                    continue
-                target_trajectory = Tensor(statistics[target_key][traj_num])
-                prediction_trajectory = Tensor(
-                    statistics[prediction_key][traj_num])
-                video, framerate = self.visualize(target_trajectory,
-                                                  prediction_trajectory,
-                                                  new_geometry=new_geometry)
-                videos[f'{set_name}_trajectory_prediction_{traj_num}'] = \
-                    (video, framerate)
->>>>>>> 6a916e58
 
         return SystemSummary(scalars=scalars, videos=videos, meshes=meshes)