--- conflicted
+++ resolved
@@ -14,16 +14,10 @@
 from dair_pll import vis_utils
 from dair_pll.deep_learnable_system import DeepLearnableExperiment
 from dair_pll.drake_system import DrakeSystem
-<<<<<<< HEAD
-from dair_pll.experiment import SystemConfig, \
-    SupervisedLearningExperimentConfig, SupervisedLearningExperiment, \
-    LEARNED_SYSTEM_NAME, PREDICTION_NAME, TARGET_NAME, LOGGING_DURATION
-=======
 from dair_pll.experiment import SupervisedLearningExperiment, \
     LEARNED_SYSTEM_NAME, PREDICTION_NAME, TARGET_NAME
 from dair_pll.experiment_config import SystemConfig, \
     SupervisedLearningExperimentConfig
->>>>>>> f0eb4b15
 from dair_pll.multibody_learnable_system import \
     MultibodyLearnableSystem, W_COMP, W_PEN, W_DISS
 from dair_pll.system import System, SystemSummary
@@ -203,8 +197,9 @@
         formulation.
 
         Notes:
-            TODO this shouldn't be used after the switch to wandb, which doesn't
-            do the overlaid scalars functionality.
+            TODO this is no longer used after the switch to wandb, which doesn't
+            do the overlaid scalars functionality.  It would be nice to have
+            something like this implemented for debugging purposes.
 
         Args:
             epoch: Current epoch.
