--- conflicted
+++ resolved
@@ -72,15 +72,9 @@
 
 # noinspection PyUnresolvedReferences
 def init_symbolic_plant_context_and_state(
-<<<<<<< HEAD
-        plant_diagram: MultibodyPlantDiagram
-    ) -> Tuple[MultibodyPlant_[Expression], Context, np.ndarray, np.ndarray]:
-    """Generates a symbolic interface for a ``MultibodyPlantDiagram``.
-=======
     plant_diagram: MultibodyPlantDiagram
 ) -> Tuple[MultibodyPlant_[Expression], Context, np.ndarray, np.ndarray]:
     """Generates a symbolic interface for a :py:class:`MultibodyPlantDiagram`.
->>>>>>> d0e41131
 
     Generates a new Drake ``Expression`` data type state in
     :py:class:`StateSpace` format, and sets this state inside a new context for
@@ -122,14 +116,8 @@
     inertial_parameters: Parameter
     inertia_mode_txt: str
 
-<<<<<<< HEAD
-    def __init__(self, plant_diagram: MultibodyPlantDiagram,
-                 inertia_mode: int) -> None:
-        """Inits ``LagrangianTerms`` with prescribed parameters and
-=======
     def __init__(self, plant_diagram: MultibodyPlantDiagram) -> None:
         """Inits :py:class:`LagrangianTerms` with prescribed parameters and
->>>>>>> d0e41131
         functional forms.
 
         Args:
@@ -277,11 +265,6 @@
                 SpatialInertia_[Expression].MakeFromCentralInertia(
                     mass=mass, p_PScm_E=p_BoBcm_B,
                     I_SScm_E=RotationalInertia_[Expression](*I_BBcm_B))
-<<<<<<< HEAD
-                # SpatialInertia_[Expression](mass, p_BoBcm_B, 
-                #                       UnitInertia_[Expression](*I_BBcm_B))
-=======
->>>>>>> d0e41131
 
             body.SetMass(context, mass)
             body.SetSpatialInertiaInBodyFrame(context, body_spatial_inertia)
@@ -290,15 +273,9 @@
         return torch.stack(body_parameter_list), np.vstack(body_variable_list)
 
     def pi_cm(self) -> Tensor:
-<<<<<<< HEAD
         """Returns inertial parameters in human-understandable ``pi_cm``
         -format"""
         return InertialParameterConverter.theta_to_pi_cm(self.inertial_params())
-=======
-        """Returns inertial parameters in human-understandable ``pi_cm``-
-        format"""
-        return InertialParameterConverter.theta_to_pi_cm(self.inertial_parameters)
->>>>>>> d0e41131
 
     def forward(self, q: Tensor, v: Tensor, u: Tensor) -> Tuple[Tensor, Tensor]:
         """Evaluates Lagrangian dynamics terms at given state and input.
@@ -344,7 +321,8 @@
 
     Derives batched pytorch callback functions for collision geometry
     position and velocity kinematics from a
-    :class:`~dair_pll.drake_utils.MultibodyPlantDiagram`."""
+    :class:`~dair_pll.drake_utils.MultibodyPlantDiagram`.
+    """
     geometry_rotations: Optional[ConfigurationCallback]
     geometry_translations: Optional[ConfigurationCallback]
     geometry_spatial_jacobians: Optional[ConfigurationCallback]
@@ -628,10 +606,6 @@
                 self.plant_diagram.model_ids)
 
         for body_pi, body_id in zip(self.lagrangian_terms.pi_cm(), all_body_ids):
-<<<<<<< HEAD
-            # include inertial terms
-=======
->>>>>>> d0e41131
             body_scalars = InertialParameterConverter.pi_cm_to_scalars(body_pi)
 
             scalars.update({
@@ -698,13 +672,8 @@
         delassus = pbmm(J, torch.linalg.solve(M, J.transpose(-1, -2)))
         return delassus, M, J, phi, non_contact_acceleration
 
-<<<<<<< HEAD
-    def __init__(self, urdfs: Dict[str, str], inertia_mode: int) -> None:
-        """Inits ``MultibodyTerms`` for system described in URDFs
-=======
     def __init__(self, urdfs: Dict[str, str]) -> None:
         """Inits :py:class:`MultibodyTerms` for system described in URDFs
->>>>>>> d0e41131
 
         Interpretation is performed as a thin wrapper around
         :py:class:`LagrangianTerms` and :py:class:`ContactTerms`.
