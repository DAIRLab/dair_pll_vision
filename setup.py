--- conflicted
+++ resolved
@@ -17,11 +17,8 @@
     'click',
     'pywavefront',
     'python-fcl',
-<<<<<<< HEAD
     'gitpython',
-=======
     'protobuf==3.20.*',
->>>>>>> 16cc7039
     # documentation
     'networkx',
     'protobuf==3.19.6',
